--- conflicted
+++ resolved
@@ -250,13 +250,8 @@
 ```
 ## Run the validator
 
-<<<<<<< HEAD
-### Rune file by file
+### Run from a local directory
 The release version can be run as:
-=======
-### Run from a local directory
-The development version can be run as:
->>>>>>> 61d9afd5
 
 `cargo run --release -- --input test_data/unused_stop`
 
