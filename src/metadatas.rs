--- conflicted
+++ resolved
@@ -4,10 +4,7 @@
 use itertools::Itertools;
 use rgb::RGB;
 use serde::Serialize;
-<<<<<<< HEAD
 use std::collections::HashMap;
-=======
->>>>>>> 4f985748
 
 #[derive(Serialize, Debug)]
 pub struct Metadata {
@@ -390,16 +387,6 @@
         assert_eq!(3, metadatas.trips_with_bike_info_count);
     }
 
-<<<<<<< HEAD
-#[test]
-fn test_count_stops_with_accessibility_infos() {
-    use std::convert::TryFrom;
-
-    let raw_gtfs =
-        gtfs_structures::RawGtfs::new("test_data/accessibility").expect("Failed to load data");
-    let mut metadatas = extract_metadata(&raw_gtfs);
-    let gtfs = gtfs_structures::Gtfs::try_from(raw_gtfs).expect("Failed to load GTFS");
-=======
     #[test]
     fn test_count_trips_with_accessibility_infos() {
         let raw_gtfs =
@@ -408,7 +395,6 @@
         assert_eq!(11, metadatas.trips_count);
         assert_eq!(3, metadatas.trips_with_wheelchair_info_count);
     }
->>>>>>> 4f985748
 
     #[test]
     fn test_count_stops_with_accessibility_infos() {
@@ -420,8 +406,10 @@
         assert_eq!(16, metadatas.stops_count);
         assert_eq!(None, metadatas.stops_with_wheelchair_info_count);
 
-<<<<<<< HEAD
-    assert_eq!(Some(10), metadatas.stops_with_wheelchair_info_count);
+        metadatas.enrich_with_advanced_infos(&gtfs);
+
+        assert_eq!(Some(10), metadatas.stops_with_wheelchair_info_count);
+    }
 }
 
 #[test]
@@ -488,10 +476,4 @@
         .unwrap();
     assert_eq!("2016-01-01", start_end.get("start_date").unwrap());
     assert_eq!("2023-01-01", start_end.get("end_date").unwrap());
-=======
-        metadatas.enrich_with_advanced_infos(&gtfs);
-
-        assert_eq!(Some(10), metadatas.stops_with_wheelchair_info_count);
-    }
->>>>>>> 4f985748
 }