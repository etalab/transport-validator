--- conflicted
+++ resolved
@@ -98,14 +98,11 @@
     /// A trip must visit more than one stop in stop_times.txt to be usable by passengers for
     /// boarding and alighting.
     UnusableTrip,
-<<<<<<< HEAD
     /// When there are multiple agencies, `agency_id` must be filled for each route
     MissingAgencyId,
-=======
     /// The GTFS is empty for both `calendar.txt` and `calendar_dates.txt`. The service
     /// is never running.
     NoCalendar,
->>>>>>> f6ca9548
 }
 
 /// Represents an object related to another object that is causing an issue.
