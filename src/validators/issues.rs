--- conflicted
+++ resolved
@@ -25,14 +25,11 @@
     MissingUrl,
     InvalidUrl,
     InvalidTimezone,
-<<<<<<< HEAD
     DuplicateStops,
-=======
     MissingPrice,
     InvalidCurrency,
     InvalidTransfers,
     InvalidTransferDuration,
->>>>>>> 950a5b03
 }
 
 #[derive(Serialize, Debug)]
