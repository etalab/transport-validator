mod agency;
mod check_id;
mod check_name;
mod coordinates;
mod duplicate_stops;
mod duration_distance;
pub mod issues;
mod metadatas;
mod route_type;
mod shapes;
mod unused_stop;

use std::collections::BTreeMap;

#[derive(Serialize, Debug)]
pub struct Response {
    pub metadata: Option<metadatas::Metadata>,
    pub validations: BTreeMap<issues::IssueType, Vec<issues::Issue>>,
}

pub fn validate_and_metadata(gtfs: &gtfs_structures::Gtfs, max_issues: usize) -> Response {
    let mut validations = BTreeMap::new();
    let mut metadata = metadatas::extract_metadata(gtfs);

    let issues = unused_stop::validate(gtfs)
        .into_iter()
        .chain(duration_distance::validate(gtfs))
        .chain(check_name::validate(gtfs))
        .chain(check_id::validate(gtfs))
        .chain(coordinates::validate(gtfs))
        .chain(route_type::validate(gtfs))
        .chain(shapes::validate(gtfs))
<<<<<<< HEAD
        .chain(agency::validate(gtfs))
        .chain(duplicate_stops::validate(gtfs));
=======
        .chain(agency::validate(gtfs));

>>>>>>> 28545e1e
    for issue in issues {
        validations
            .entry(issue.issue_type.clone())
            .or_insert_with(Vec::new)
            .push(issue);
    }

    for (issue_type, issues) in validations.iter_mut() {
        metadata
            .issues_count
            .insert(issue_type.clone(), issues.len());
        issues.truncate(max_issues);
    }

    Response {
        metadata: Some(metadata),
        validations,
    }
}

pub fn create_issues(input: &str, max_issues: usize) -> Response {
    log::info!("Starting validation: {}", input);
    let gtfs = if input.starts_with("http") {
        log::info!("Starting download of {}", input);
        let result = gtfs_structures::Gtfs::from_url(input);
        log::info!("Download done of {}", input);
        result
    } else if input.to_lowercase().ends_with(".zip") {
        gtfs_structures::Gtfs::from_zip(input)
    } else {
        gtfs_structures::Gtfs::new(input)
    };

    match gtfs {
        Ok(gtfs) => self::validate_and_metadata(&gtfs, max_issues),
        Err(e) => {
            let mut validations = BTreeMap::new();
            validations.insert(
                issues::IssueType::InvalidArchive,
                vec![issues::Issue::new(
                    issues::Severity::Fatal,
                    issues::IssueType::InvalidArchive,
                    "",
                )
                .details(format!("{}", e).as_ref())],
            );
            Response {
                metadata: None,
                validations,
            }
        }
    }
}

pub fn validate(input: &str, max_issues: usize) -> Result<String, failure::Error> {
    Ok(serde_json::to_string(&create_issues(input, max_issues))?)
}<|MERGE_RESOLUTION|>--- conflicted
+++ resolved
@@ -30,13 +30,8 @@
         .chain(coordinates::validate(gtfs))
         .chain(route_type::validate(gtfs))
         .chain(shapes::validate(gtfs))
-<<<<<<< HEAD
         .chain(agency::validate(gtfs))
         .chain(duplicate_stops::validate(gtfs));
-=======
-        .chain(agency::validate(gtfs));
-
->>>>>>> 28545e1e
     for issue in issues {
         validations
             .entry(issue.issue_type.clone())
